--- conflicted
+++ resolved
@@ -1,24 +1,8 @@
 {
   "name": "Tuya local devices",
   "render_readme": true,
-<<<<<<< HEAD
-  "domains": [
-    "climate",
-    "light",
-    "lock"
-  ],
-  "country": [
-    "NZ",
-    "AU"
-  ],
-    "homeassistant": "0.109.0",
-  "iot_class": "Local Polling"
-=======
-  "hide_default_branch": true,
   "domains": ["climate", "light", "lock"],
   "country": ["NZ", "AU"],
-  "homeassistant": "0.96.0",
-  "zip_release": true,
-  "filename": "homeassistant-goldair-climate.zip"
->>>>>>> 02a9cb48
+  "homeassistant": "0.109.0",
+  "iot_class": "Local Polling"
 }