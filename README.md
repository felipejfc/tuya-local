# Home Assistant Tuya Local component

<<<<<<< HEAD
The `tuya_local` component integrates Goldair WiFi-enabled [heaters](http://www.goldair.co.nz/product-catalogue/heating/wifi-heaters), [dehumidifiers](http://www.goldair.co.nz/product-catalogue/heating/dehumidifiers) and [fans](http://www.goldair.co.nz/product-catalogue/cooling/pedestal-fans/40cm-dc-quiet-fan-with-wifi-and-remote-gcpf315) and Kogan WiFi-enabled [heaters](https://www.kogan.com/au/c/smarterhome-range/shop/heating-cooling/) and [plugs](https://www.kogan.com/au/shop/connected-home/smart-plug/) into Home Assistant, enabling control of setting the following parameters via the UI and the following services:

### Climate devices
=======
[![hacs_badge](https://img.shields.io/badge/HACS-Default-orange.svg?style=for-the-badge)](https://github.com/custom-components/hacs)
[![Reliability Rating](https://sonarcloud.io/api/project_badges/measure?project=nikrolls_homeassistant-goldair-climate&metric=reliability_rating)](https://sonarcloud.io/dashboard?id=nikrolls_homeassistant-goldair-climate)
[![Security Rating](https://sonarcloud.io/api/project_badges/measure?project=nikrolls_homeassistant-goldair-climate&metric=security_rating)](https://sonarcloud.io/dashboard?id=nikrolls_homeassistant-goldair-climate)
[![Maintainability Rating](https://sonarcloud.io/api/project_badges/measure?project=nikrolls_homeassistant-goldair-climate&metric=sqale_rating)](https://sonarcloud.io/dashboard?id=nikrolls_homeassistant-goldair-climate)
[![Lines of Code](https://sonarcloud.io/api/project_badges/measure?project=nikrolls_homeassistant-goldair-climate&metric=ncloc)](https://sonarcloud.io/dashboard?id=nikrolls_homeassistant-goldair-climate)
[![Coverage](https://sonarcloud.io/api/project_badges/measure?project=nikrolls_homeassistant-goldair-climate&metric=coverage)](https://sonarcloud.io/dashboard?id=nikrolls_homeassistant-goldair-climate)

The `goldair_climate` component integrates [Goldair WiFi-enabled heaters](http://www.goldair.co.nz/product-catalogue/heating/wifi-heaters), [WiFi-enabled dehumidifiers](http://www.goldair.co.nz/product-catalogue/heating/dehumidifiers), and [WiFi-enabled fans](http://www.goldair.co.nz/product-catalogue/cooling/pedestal-fans/40cm-dc-quiet-fan-with-wifi-and-remote-gcpf315) into Home Assistant, enabling control of setting the following parameters via the UI and the following services:
>>>>>>> 7c7180b8

**Goldair GPPH Heaters**

- **power** (on/off)
- **mode** (Comfort, Eco, Anti-freeze)
- **target temperature** (`5`-`35` in Comfort mode, `5`-`21` in Eco mode, in °C)
- **power level** (via the swing mode setting because no appropriate HA option exists: `Auto`, `1`-`5`, `Stop`)

Current temperature is also displayed.

**Goldair GPCV Heaters**
- **power** (on/off)
- **mode** (Low, High)
- **target temperature** (`15`-`35` in °C)

Current temperature is also displayed.

**Goldair GECO Heaters**
- **power** (on/off)
- **target temperature** (`15`-`35` in °C)

Current temperature is also displayed.

**Goldair Dehumidifiers**

- **power** (on/off)
- **mode** (Normal, Low, High, Dry clothes, Air clean)
- **target humidity** (`30`-`80`%)

Current temperature is displayed, and current humidity is available as a property. The "tank full" state is available via the **error** attribute, and if you want to you can easily surface this to a top-level entity using a [template sensor](https://www.home-assistant.io/integrations/template/).

**Goldair Fans**

- **power** (on/off)
- **mode** (Normal, Eco, Sleep)
- **fan mode** (`1`-`12`)
- **swing** (on/off)

**Kogan Heaters**

- **power** (on/off)
- **mode** (LOW/HIGH)
- **target temperature** (`16`-`30` in °C)

Current temperature is also displayed.

### Additional features

**Light** (Goldair devices)

- **LED display** (on/off)

**Lock** (Goldair heaters and dehumidifiers)

- **Child lock** (on/off)

### Switch devices

**Kogan Energy monitoring Smart Plug**
- **power** (on/off)
- **current power consumption** (Watts)
- **Additional non-standard attributes**
  - **current current draw** (Amps)
  - **current voltage** (Volts)
  - **timer** (seconds) [provided as read only]

---

### Device support

<<<<<<< HEAD
Please note, this component has currently only been tested with the Goldair GPPH (inverter), GPDH420 (dehumidifier), and GCPF315 fan, however theoretically it should also work with GECO, GEPH and GPCV heater devices, may work with the GPDH440 dehumidifier and any other Goldair heaters, dehumidifiers or fans based on the Tuya platform.

GPCV support is based on feedback from etamtlosz on Issue #27.

GECO support is based on work in KiLLeRRaT/homeassistant-goldair-climate and the feature set from the online manual for these heaters. GEPH heaters appear to be the same as the GECO270, so may also work with this setting.  This heater is almost compatible with the GPCV but without the Low/High mode. 

Kogan heater support is tested with the Kogan SmarterHome 1500W Smart Panel Heater.  If you have another type of Kogan SmarterHome heater, it may or may not work with the same configuration.
=======
Please note, this component is actively tested with the Goldair GPPH (inverter), GPDH420 (dehumidifier), and GCPF315 fan, and community-tested with GECO,and GPCV heater devices. It may work with the GPDH440 dehumidifier, GEPH heater, and other heaters, dehumidifiers or fans based on the Tuya platform.

GPCV support is based on feedback from etamtlosz on Issue #27. GECO support is based on work in KiLLeRRaT/homeassistant-goldair-climate and the feature set from the online manual for these heaters. GEPH heaters appear to be the same as the GECO270, so may also work with this setting. This heater is almost compatible with the GPCV but without the Low/High mode.
>>>>>>> 7c7180b8

---

## Installation

Installation is via the [Home Assistant Community Store (HACS)](https://hacs.xyz/), which is the best place to get third-party integrations for Home Assistant. Once you have HACS set up, simply follow the [instructions for adding a custom repository](https://hacs.xyz/docs/navigation/settings#custom-repositories) and then the integration will be available to install like any other.

## Configuration

You can easily configure your devices using the Integrations UI at `Home Assistant > Configuration > Integrations > +`. This is the preferred method as things will be unlikely to break as this integration is upgraded. You will need to provide your device's IP address, device ID and local key; the last two can be found using [the instructions below](#finding-your-device-id-and-local-key).

If you would rather configure using yaml, add the following lines to your `configuration.yaml` file (but bear in mind that if the configuration options change your configuration may break until you update it to match the changes):

```yaml
# Example configuration.yaml entry
tuya_local:
  - name: My heater
    host: 1.2.3.4
    device_id: <your device id>
    local_key: <your local key>
```

### Configuration variables

#### name

&nbsp;&nbsp;&nbsp;&nbsp;_(string) (Required)_ Any unique name for the device; required because the Tuya API doesn't provide the one you set in the app.

#### host

&nbsp;&nbsp;&nbsp;&nbsp;_(string) (Required)_ IP or hostname of the device.

#### device_id

&nbsp;&nbsp;&nbsp;&nbsp;_(string) (Required)_ Device ID retrieved
[as per the instructions below](#finding-your-device-id-and-local-key).

#### local_key

&nbsp;&nbsp;&nbsp;&nbsp;_(string) (Required)_ Local key retrieved
[as per the instructions below](#finding-your-device-id-and-local-key).

#### type

&nbsp;&nbsp;&nbsp;&nbsp;_(string) (Optional)_ The type of Tuya device. `auto` to automatically detect the device type, or if that doesn't work, select from the available options `heater`, `geco_heater` `gpcv_heater`, `dehumidifier`, `fan`, `kogan_heater` or `kogan_switch`.

&nbsp;&nbsp;&nbsp;&nbsp;_Default value: auto_

#### climate

&nbsp;&nbsp;&nbsp;&nbsp;_(boolean) (Optional)_ Whether to surface this appliance as a climate device. (not supported for switches)

&nbsp;&nbsp;&nbsp;&nbsp;_Default value: true_

#### display_light

&nbsp;&nbsp;&nbsp;&nbsp;_(boolean) (Optional)_ Whether to surface this appliance's LED display control as a light (not supported for Kogan, GECO or GPCV Heaters, or switches).

&nbsp;&nbsp;&nbsp;&nbsp;_Default value: false_

#### child_lock

&nbsp;&nbsp;&nbsp;&nbsp;_(boolean) (Optional)_ Whether to surface this appliances's child lock as a lock device (not supported for fans or switches).

&nbsp;&nbsp;&nbsp;&nbsp;_Default value: false_

#### switch

&nbsp;&nbsp;&nbsp;&nbsp;_(boolean) (Optional)_ Whether to surface this device as a switch device (supported only for switches)

## Heater gotchas

Goldair GPPH heaters have individual target temperatures for their Comfort and Eco modes, whereas Home Assistant only supports a single target temperature. Therefore, when you're in Comfort mode you will set the Comfort temperature (`5`-`35`), and when you're in Eco mode you will set the Eco temperature (`5`-`21`), just like you were using the heater's own control panel. Bear this in mind when writing automations that change the operation mode and set a temperature at the same time: you must change the operation mode _before_ setting the new target temperature, otherwise you will set the current thermostat rather than the new one.

When switching to Anti-freeze mode, the heater will set the current power level to `1` as if you had manually chosen it. When you switch back to other modes, you will no longer be in `Auto` and will have to set it again if this is what you wanted. This could be worked around in code however it would require storing state that may be cleared if HA is restarted and due to this unreliability it's probably best that you just factor it into your automations.

When child lock is enabled, the heater's display will flash with the child lock symbol (`[]`) whenever you change something in HA. This can be confusing because it's the same behaviour as when you try to change something via the heater's own control panel and the change is rejected due to being locked, however rest assured that the changes _are_ taking effect.

When setting the target temperature, different heaters have different behaviour, which you may need to compensate for.  From observation, GPPH heaters allow the temperature to reach 3 degrees higher than the set temperature before turning off, and 1 degree lower before turning on again.  Kogan Heaters on the other hand turn off when the temperature reaches 1 degree over the targetin LOW mode, and turn on again 3 degrees below the target.  To make these heaters act the same in LOW power mode, you need to set the Kogan thermostat 2 degrees higher than the GPPH thermostat.  In HIGH power mode however, they seem to act the same as the GPPH heaters.

## Fan gotchas

In my experience, fans can be a bit flaky. If they become unresponsive, give them about 60 seconds to wake up again.

## Kogan Switch gotchas

While setting this up, I observed after a while that the current and power readings from the switch were returning 0 when there was clearly a load on the switch.  After unplugging and replugging, the switch started returning only dps 1 and 2 (switch status and timer). If HomeAssistant is restarted in that state, the switch detection would fail, however as Home Assistant was left running, it continued to work with no readings for the current, power and voltage.  I unplugged the switch overnight, and in the morning it was working correctly.

## Finding your device ID and local key

You can find these keys the same way as you would for any Tuya local integration. You'll need the Goldair app or the Tuya Tuya Smart app (the Goldair app is just a rebranded Tuya app), then follow these instructions.

- [Instructions for iOS](https://github.com/codetheweb/tuyapi/blob/master/docs/SETUP.md)
- [Instructions for Android](https://github.com/codetheweb/tuyapi/blob/cdb4289/docs/SETUP_DEPRECATED.md#capture-https-traffic)

## Next steps

<<<<<<< HEAD
1. Fallback support for a simple switch device using only a boolean dps 1.  As well as covering the failure mode of the Kogan Switch described in Kogan switch gotchas above, it can also cover basic operation of many other devices that use dps 1 for an on/off switch.
2. Config flow improvement to offer only the options available to the detected device, and an indication of which device was detected.
3. The devices need to be generalized so a new subdirectory with source code is not needed to add a new device.  Instead, device descriptors should be in a yaml file, which is referenced by the config.
4. Further config flow improvements to filter the available types to possibilities based on the known dps.  When many device configurations are supported, this will be required, as not all devices will be distinguishable automatically.
5. This component needs specs! Once they're written I'm considering submitting it to the HA team for inclusion in standard installations. Please report any issues and feel free to raise pull requests.
=======
This component is mostly unit-tested, but there are a few more to complete. Feel free to use existing specs as inspiration and the Sonar Cloud analysis to see where the gaps are.

Once unit tests are complete, the next task is to complete the Home Assistant quality checklist before considering submission to the HA team for inclusion in standard installations.

Please report any issues and feel free to raise pull requests.
>>>>>>> 7c7180b8

## Acknowledgements

None of this would have been possible without some foundational discovery work to get me started:

- [nikrolls](https://github.com/nikrolls)'s [homeassistant-goldair-climate](https://github.com/nikrolls/homeassistant-goldair-climate) was the starting point for expanding to non-Goldair devices as well
- [TarxBoy](https://github.com/TarxBoy)'s [investigation using codetheweb/tuyapi](https://github.com/codetheweb/tuyapi/issues/31) to figure out the correlation of the cryptic DPS states 
- [sean6541](https://github.com/sean6541)'s [tuya-homeassistant](https://github.com/sean6541/tuya-homeassistant) library giving an example of integrating Tuya devices with Home Assistant
- [clach04](https://github.com/clach04)'s [python-tuya](https://github.com/clach04/python-tuya) library
- [make-all](https://github.com/make-all), [etamtlosz](https://github.com/etamtlosz) and [KiLLeRRaT](https://github.com/KiLLeRRaT) for their support and dev work towards GECO and GPCV heaters<|MERGE_RESOLUTION|>--- conflicted
+++ resolved
@@ -1,19 +1,14 @@
 # Home Assistant Tuya Local component
 
-<<<<<<< HEAD
+[![Reliability Rating](https://sonarcloud.io/api/project_badges/measure?project=make-all_tuya-local&metric=reliability_rating)](https://sonarcloud.io/dashboard?id=make-all_tuya-local)
+[![Security Rating](https://sonarcloud.io/api/project_badges/measure?project=make-all_tuya-local&metric=security_rating)](https://sonarcloud.io/dashboard?id=make-all_tuya-local)
+[![Maintainability Rating](https://sonarcloud.io/api/project_badges/measure?project=make-all_tuya-local&metric=sqale_rating)](https://sonarcloud.io/dashboard?id=make-all_tuya-local)
+[![Lines of Code](https://sonarcloud.io/api/project_badges/measure?project=make-all_tuya-local&metric=ncloc)](https://sonarcloud.io/dashboard?id=make-all_tuya-local)
+[![Coverage](https://sonarcloud.io/api/project_badges/measure?project=make-all_tuya-local&metric=coverage)](https://sonarcloud.io/dashboard?id=make-all_tuya-local)
+
 The `tuya_local` component integrates Goldair WiFi-enabled [heaters](http://www.goldair.co.nz/product-catalogue/heating/wifi-heaters), [dehumidifiers](http://www.goldair.co.nz/product-catalogue/heating/dehumidifiers) and [fans](http://www.goldair.co.nz/product-catalogue/cooling/pedestal-fans/40cm-dc-quiet-fan-with-wifi-and-remote-gcpf315) and Kogan WiFi-enabled [heaters](https://www.kogan.com/au/c/smarterhome-range/shop/heating-cooling/) and [plugs](https://www.kogan.com/au/shop/connected-home/smart-plug/) into Home Assistant, enabling control of setting the following parameters via the UI and the following services:
 
 ### Climate devices
-=======
-[![hacs_badge](https://img.shields.io/badge/HACS-Default-orange.svg?style=for-the-badge)](https://github.com/custom-components/hacs)
-[![Reliability Rating](https://sonarcloud.io/api/project_badges/measure?project=nikrolls_homeassistant-goldair-climate&metric=reliability_rating)](https://sonarcloud.io/dashboard?id=nikrolls_homeassistant-goldair-climate)
-[![Security Rating](https://sonarcloud.io/api/project_badges/measure?project=nikrolls_homeassistant-goldair-climate&metric=security_rating)](https://sonarcloud.io/dashboard?id=nikrolls_homeassistant-goldair-climate)
-[![Maintainability Rating](https://sonarcloud.io/api/project_badges/measure?project=nikrolls_homeassistant-goldair-climate&metric=sqale_rating)](https://sonarcloud.io/dashboard?id=nikrolls_homeassistant-goldair-climate)
-[![Lines of Code](https://sonarcloud.io/api/project_badges/measure?project=nikrolls_homeassistant-goldair-climate&metric=ncloc)](https://sonarcloud.io/dashboard?id=nikrolls_homeassistant-goldair-climate)
-[![Coverage](https://sonarcloud.io/api/project_badges/measure?project=nikrolls_homeassistant-goldair-climate&metric=coverage)](https://sonarcloud.io/dashboard?id=nikrolls_homeassistant-goldair-climate)
-
-The `goldair_climate` component integrates [Goldair WiFi-enabled heaters](http://www.goldair.co.nz/product-catalogue/heating/wifi-heaters), [WiFi-enabled dehumidifiers](http://www.goldair.co.nz/product-catalogue/heating/dehumidifiers), and [WiFi-enabled fans](http://www.goldair.co.nz/product-catalogue/cooling/pedestal-fans/40cm-dc-quiet-fan-with-wifi-and-remote-gcpf315) into Home Assistant, enabling control of setting the following parameters via the UI and the following services:
->>>>>>> 7c7180b8
 
 **Goldair GPPH Heaters**
 
@@ -84,19 +79,9 @@
 
 ### Device support
 
-<<<<<<< HEAD
-Please note, this component has currently only been tested with the Goldair GPPH (inverter), GPDH420 (dehumidifier), and GCPF315 fan, however theoretically it should also work with GECO, GEPH and GPCV heater devices, may work with the GPDH440 dehumidifier and any other Goldair heaters, dehumidifiers or fans based on the Tuya platform.
-
-GPCV support is based on feedback from etamtlosz on Issue #27.
-
-GECO support is based on work in KiLLeRRaT/homeassistant-goldair-climate and the feature set from the online manual for these heaters. GEPH heaters appear to be the same as the GECO270, so may also work with this setting.  This heater is almost compatible with the GPCV but without the Low/High mode. 
-
-Kogan heater support is tested with the Kogan SmarterHome 1500W Smart Panel Heater.  If you have another type of Kogan SmarterHome heater, it may or may not work with the same configuration.
-=======
-Please note, this component is actively tested with the Goldair GPPH (inverter), GPDH420 (dehumidifier), and GCPF315 fan, and community-tested with GECO,and GPCV heater devices. It may work with the GPDH440 dehumidifier, GEPH heater, and other heaters, dehumidifiers or fans based on the Tuya platform.
-
-GPCV support is based on feedback from etamtlosz on Issue #27. GECO support is based on work in KiLLeRRaT/homeassistant-goldair-climate and the feature set from the online manual for these heaters. GEPH heaters appear to be the same as the GECO270, so may also work with this setting. This heater is almost compatible with the GPCV but without the Low/High mode.
->>>>>>> 7c7180b8
+Please note, this component is actively tested with the Goldair GPPH (inverter), GPDH420 (dehumidifier), Kogan SmarterHome 1500W Smart Panel Heater and Kogan SmarterHome Energy Monitoring SmartPlug. Theoretically it should also work with GECO, GEPH and GPCV heater devices, and GCPF315 fan and may work with the GPDH440 dehumidifier and any other Goldair heaters, dehumidifiers or fans and Kogan heaters and smartplugs based on the Tuya platform.
+
+GPCV support is based on feedback from etamtlosz on Issue #27. GECO support is based on work in KiLLeRRaT/homeassistant-goldair-climate and the feature set from the online manual for these heaters. GEPH heaters appear to be the same as the GECO270, so may also work with this setting.  This heater is almost compatible with the GPCV but without the Low/High mode. 
 
 ---
 
@@ -194,19 +179,15 @@
 
 ## Next steps
 
-<<<<<<< HEAD
 1. Fallback support for a simple switch device using only a boolean dps 1.  As well as covering the failure mode of the Kogan Switch described in Kogan switch gotchas above, it can also cover basic operation of many other devices that use dps 1 for an on/off switch.
 2. Config flow improvement to offer only the options available to the detected device, and an indication of which device was detected.
 3. The devices need to be generalized so a new subdirectory with source code is not needed to add a new device.  Instead, device descriptors should be in a yaml file, which is referenced by the config.
 4. Further config flow improvements to filter the available types to possibilities based on the known dps.  When many device configurations are supported, this will be required, as not all devices will be distinguishable automatically.
 5. This component needs specs! Once they're written I'm considering submitting it to the HA team for inclusion in standard installations. Please report any issues and feel free to raise pull requests.
-=======
-This component is mostly unit-tested, but there are a few more to complete. Feel free to use existing specs as inspiration and the Sonar Cloud analysis to see where the gaps are.
-
-Once unit tests are complete, the next task is to complete the Home Assistant quality checklist before considering submission to the HA team for inclusion in standard installations.
+6. This component is partially unit-tested thanks to the upstream project, but there are a few more to complete. Feel free to use existing specs as inspiration and the Sonar Cloud analysis to see where the gaps are.
+7. Once unit tests are complete, the next task is to complete the Home Assistant quality checklist before considering submission to the HA team for inclusion in standard installations.
 
 Please report any issues and feel free to raise pull requests.
->>>>>>> 7c7180b8
 
 ## Acknowledgements
 
@@ -216,4 +197,4 @@
 - [TarxBoy](https://github.com/TarxBoy)'s [investigation using codetheweb/tuyapi](https://github.com/codetheweb/tuyapi/issues/31) to figure out the correlation of the cryptic DPS states 
 - [sean6541](https://github.com/sean6541)'s [tuya-homeassistant](https://github.com/sean6541/tuya-homeassistant) library giving an example of integrating Tuya devices with Home Assistant
 - [clach04](https://github.com/clach04)'s [python-tuya](https://github.com/clach04/python-tuya) library
-- [make-all](https://github.com/make-all), [etamtlosz](https://github.com/etamtlosz) and [KiLLeRRaT](https://github.com/KiLLeRRaT) for their support and dev work towards GECO and GPCV heaters+- [etamtlosz](https://github.com/etamtlosz) and [KiLLeRRaT](https://github.com/KiLLeRRaT) for their support and dev work towards GECO and GPCV heaters